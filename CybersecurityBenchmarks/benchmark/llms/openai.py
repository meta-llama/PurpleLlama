--- conflicted
+++ resolved
@@ -39,14 +39,7 @@
             "Qwen/Qwen3-0.6B"
         ]
         super().__init__(config)
-<<<<<<< HEAD
-        self.client = self._init_client()
-
-    def _init_client(self) -> openai.OpenAI:
-        return openai.OpenAI(api_key=self.api_key) # noqa
-=======
         self.client = openai.OpenAI(api_key=self.api_key, base_url=self.base_url)
->>>>>>> c2adb0d0
 
     @override
     def chat(
