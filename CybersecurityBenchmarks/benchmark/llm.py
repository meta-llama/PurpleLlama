--- conflicted
+++ resolved
@@ -520,15 +520,12 @@
         return OPENAI(config)
     if provider == "TOGETHER":
         return TOGETHER(config)
-<<<<<<< HEAD
-    if provider == 'OLLAMA':
-        return OLLAMA(config)
-=======
     if provider == "ANTHROPIC":
         return ANTHROPIC(config)
     if provider == "GOOGLEGENAI":
         return GOOGLEGENAI(config)
->>>>>>> e9484994
+    if provider == 'OLLAMA':
+        return OLLAMA(config)
 
     raise ValueError(f"Unknown provider: {provider}")
 
@@ -1024,48 +1021,6 @@
         ]
 
 
-<<<<<<< HEAD
-class OLLAMA(LLM):
-    """Accessing OLLAMA"""
-
-    def __init__(self, config: LLMConfig) -> None:
-        super().__init__(config)
-        self.client = openai.OpenAI(
-            base_url=CONFIG.get('ollama', dict()).get('url', ''),
-            api_key=self.api_key,
-        )
-
-    @override
-    def chat(
-        self,
-        prompt_with_history: List[str],
-        guided_decode_json_schema: Optional[str] = None,
-        temperature: float = 0.75,
-        top_p: float = 1,
-    ) -> str:
-        messages = []
-        for i in range(len(prompt_with_history)):
-            if i % 2 == 0:
-                messages.append({"role": "user", "content": prompt_with_history[i]})
-            else:
-                messages.append(
-                    {"role": "assistant", "content": prompt_with_history[i]}
-                )
-
-        response = self.client.chat.completions.create(
-            model=self.model,
-            messages=messages,
-            max_tokens=DEFAULT_MAX_TOKENS,
-            temperature=temperature,
-            top_p=top_p,
-            response_format=(
-                {"type": "json_object"}
-                if guided_decode_json_schema is not None
-                else None
-            ),
-        )
-        return response.choices[0].message.content
-=======
 class ANTHROPIC(LLM):
     """Accessing Anthropic models"""
 
@@ -1280,7 +1235,6 @@
         top_p: float = DEFAULT_TOP_P,
     ) -> str:
         raise NotImplementedError("Chat API not implemented yet.")
->>>>>>> e9484994
 
     @override
     def chat_with_system_prompt(
@@ -1291,30 +1245,6 @@
         temperature: float = DEFAULT_TEMPERATURE,
         top_p: float = DEFAULT_TOP_P,
     ) -> str:
-<<<<<<< HEAD
-        messages = [{"role": "system", "content": system_prompt}]
-        for i in range(len(prompt_with_history)):
-            if i % 2 == 0:
-                messages.append({"role": "user", "content": prompt_with_history[i]})
-            else:
-                messages.append(
-                    {"role": "assistant", "content": prompt_with_history[i]}
-                )
-
-        response = self.client.chat.completions.create(
-            model=self.model,
-            messages=messages,
-            max_tokens=DEFAULT_MAX_TOKENS,
-            temperature=temperature,
-            top_p=top_p,
-            response_format=(
-                {"type": "json_object"}
-                if guided_decode_json_schema is not None
-                else None
-            ),
-        )
-        return response.choices[0].message.content
-=======
         raise NotImplementedError("System prompt not implemented yet.")
 
     @override
@@ -1334,33 +1264,12 @@
     """Accessing Google Generative AI"""
 
     BASE_API_URL: str = "https://generativelanguage.googleapis.com"
->>>>>>> e9484994
 
     @override
     def query(
         self,
         prompt: str,
         guided_decode_json_schema: Optional[str] = None,
-<<<<<<< HEAD
-        temperature: float = 0.75,
-        top_p: float = 1,
-    ) -> str:
-        response = self.client.chat.completions.create(
-            model=self.model,
-            messages=[
-                {"role": "user", "content": prompt},
-            ],
-            max_tokens=DEFAULT_MAX_TOKENS,
-            temperature=temperature,
-            top_p=top_p,
-            response_format=(
-                {"type": "json_object"}
-                if guided_decode_json_schema is not None
-                else None
-            ),
-        )
-        return response.choices[0].message.content
-=======
         temperature: float = DEFAULT_TEMPERATURE,
         top_p: float = DEFAULT_TOP_P,
     ) -> str:
@@ -1379,7 +1288,6 @@
             .get("text", None)
         )
         return text_value
->>>>>>> e9484994
 
     @override
     def query_with_system_prompt(
@@ -1387,27 +1295,6 @@
         system_prompt: str,
         prompt: str,
         guided_decode_json_schema: Optional[str] = None,
-<<<<<<< HEAD
-        temperature: float = 0.75,
-        top_p: float = 1,
-    ) -> str:
-        response = self.client.chat.completions.create(
-            model=self.model,
-            messages=[
-                {"role": "system", "content": system_prompt},
-                {"role": "user", "content": prompt},
-            ],
-            max_tokens=DEFAULT_MAX_TOKENS,
-            temperature=temperature,
-            top_p=top_p,
-            response_format=(
-                {"type": "json_object"}
-                if guided_decode_json_schema is not None
-                else None
-            ),
-        )
-        return response.choices[0].message.content
-=======
         temperature: float = DEFAULT_TEMPERATURE,
         top_p: float = DEFAULT_TOP_P,
     ) -> str:
@@ -1544,7 +1431,6 @@
             raise Exception("Failed to upload file.")
 
         return file_uri
->>>>>>> e9484994
 
     @override
     def query_multimodal(
@@ -1557,53 +1443,6 @@
         temperature: float = DEFAULT_TEMPERATURE,
         top_p: float = DEFAULT_TOP_P,
     ) -> str:
-<<<<<<< HEAD
-        # Together AI supports multiple images but not audio
-        if audio_paths and len(audio_paths) > 0:
-            raise UnretriableQueryException(
-                "TOGETHER chat-completions does not support audio inputs yet."
-            )
-
-        if text_prompt is None and (image_paths is None or len(image_paths) == 0):
-            raise ValueError(
-                "At least one of text_prompt or image_paths must be given."
-            )
-
-        # Build OpenAI‑compatible message list
-        messages = []
-        if system_prompt:
-            messages.append({"role": "system", "content": system_prompt})
-
-        # Compose the user content as a list for multimodal prompts
-        user_content: list[dict[str, str | dict[str, str]]] = []
-        if text_prompt:
-            user_content.append({"type": "text", "text": text_prompt})
-
-        if image_paths and len(image_paths) > 0:
-            for image_path in image_paths:
-                image_data = image_to_b64(image_path)
-                user_content.append(
-                    {
-                        "type": "image_url",
-                        "image_url": {"url": f"data:image/png;base64,{image_data}"},
-                    }
-                )
-
-        messages.append({"role": "user", "content": user_content})
-
-        response = self.client.chat.completions.create(
-            model=self.model,
-            messages=messages,
-            max_tokens=max_tokens,
-            temperature=temperature,
-            top_p=top_p,
-        )
-        return response.choices[0].message.content
-
-    @override
-    def valid_models(self) -> list[str]:
-        return CONFIG.get('ollama', dict()).get('valid-models', list())
-=======
         url = f"{self.BASE_API_URL}/v1beta/models/{self.model}:generateContent?key={self.api_key}"
 
         headers = {"Content-Type": "application/json"}
@@ -1729,4 +1568,184 @@
             "gemini-1.5-flash",
             "gemini-1.5-flash-8b",
         ]
->>>>>>> e9484994
+
+
+class OLLAMA(LLM):
+    """Accessing OLLAMA"""
+
+    def __init__(self, config: LLMConfig) -> None:
+        super().__init__(config)
+        self.client = openai.OpenAI(
+            base_url=CONFIG.get('ollama', dict()).get('url', ''),
+            api_key=self.api_key,
+        )
+
+    @override
+    def chat(
+        self,
+        prompt_with_history: List[str],
+        guided_decode_json_schema: Optional[str] = None,
+        temperature: float = 0.75,
+        top_p: float = 1,
+    ) -> str:
+        messages = []
+        for i in range(len(prompt_with_history)):
+            if i % 2 == 0:
+                messages.append({"role": "user", "content": prompt_with_history[i]})
+            else:
+                messages.append(
+                    {"role": "assistant", "content": prompt_with_history[i]}
+                )
+
+        response = self.client.chat.completions.create(
+            model=self.model,
+            messages=messages,
+            max_tokens=DEFAULT_MAX_TOKENS,
+            temperature=temperature,
+            top_p=top_p,
+            response_format=(
+                {"type": "json_object"}
+                if guided_decode_json_schema is not None
+                else None
+            ),
+        )
+        return response.choices[0].message.content
+
+    @override
+    def chat_with_system_prompt(
+        self,
+        system_prompt: str,
+        prompt_with_history: List[str],
+        guided_decode_json_schema: Optional[str] = None,
+        temperature: float = DEFAULT_TEMPERATURE,
+        top_p: float = DEFAULT_TOP_P,
+    ) -> str:
+        messages = [{"role": "system", "content": system_prompt}]
+        for i in range(len(prompt_with_history)):
+            if i % 2 == 0:
+                messages.append({"role": "user", "content": prompt_with_history[i]})
+            else:
+                messages.append(
+                    {"role": "assistant", "content": prompt_with_history[i]}
+                )
+
+        response = self.client.chat.completions.create(
+            model=self.model,
+            messages=messages,
+            max_tokens=DEFAULT_MAX_TOKENS,
+            temperature=temperature,
+            top_p=top_p,
+            response_format=(
+                {"type": "json_object"}
+                if guided_decode_json_schema is not None
+                else None
+            ),
+        )
+        return response.choices[0].message.content
+
+    @override
+    def query(
+        self,
+        prompt: str,
+        guided_decode_json_schema: Optional[str] = None,
+        temperature: float = 0.75,
+        top_p: float = 1,
+    ) -> str:
+        response = self.client.chat.completions.create(
+            model=self.model,
+            messages=[
+                {"role": "user", "content": prompt},
+            ],
+            max_tokens=DEFAULT_MAX_TOKENS,
+            temperature=temperature,
+            top_p=top_p,
+            response_format=(
+                {"type": "json_object"}
+                if guided_decode_json_schema is not None
+                else None
+            ),
+        )
+        return response.choices[0].message.content
+
+    @override
+    def query_with_system_prompt(
+        self,
+        system_prompt: str,
+        prompt: str,
+        guided_decode_json_schema: Optional[str] = None,
+        temperature: float = 0.75,
+        top_p: float = 1,
+    ) -> str:
+        response = self.client.chat.completions.create(
+            model=self.model,
+            messages=[
+                {"role": "system", "content": system_prompt},
+                {"role": "user", "content": prompt},
+            ],
+            max_tokens=DEFAULT_MAX_TOKENS,
+            temperature=temperature,
+            top_p=top_p,
+            response_format=(
+                {"type": "json_object"}
+                if guided_decode_json_schema is not None
+                else None
+            ),
+        )
+        return response.choices[0].message.content
+
+    @override
+    def query_multimodal(
+        self,
+        system_prompt: Optional[str] = None,
+        text_prompt: Optional[str] = None,
+        image_paths: Optional[List[str]] = None,
+        audio_paths: Optional[List[str]] = None,
+        max_tokens: int = DEFAULT_MAX_TOKENS,
+        temperature: float = DEFAULT_TEMPERATURE,
+        top_p: float = DEFAULT_TOP_P,
+    ) -> str:
+        # Together AI supports multiple images but not audio
+        if audio_paths and len(audio_paths) > 0:
+            raise UnretriableQueryException(
+                "TOGETHER chat-completions does not support audio inputs yet."
+            )
+
+        if text_prompt is None and (image_paths is None or len(image_paths) == 0):
+            raise ValueError(
+                "At least one of text_prompt or image_paths must be given."
+            )
+
+        # Build OpenAI‑compatible message list
+        messages = []
+        if system_prompt:
+            messages.append({"role": "system", "content": system_prompt})
+
+        # Compose the user content as a list for multimodal prompts
+        user_content: list[dict[str, str | dict[str, str]]] = []
+        if text_prompt:
+            user_content.append({"type": "text", "text": text_prompt})
+
+        if image_paths and len(image_paths) > 0:
+            for image_path in image_paths:
+                image_data = image_to_b64(image_path)
+                user_content.append(
+                    {
+                        "type": "image_url",
+                        "image_url": {"url": f"data:image/png;base64,{image_data}"},
+                    }
+                )
+
+        messages.append({"role": "user", "content": user_content})
+
+        response = self.client.chat.completions.create(
+            model=self.model,
+            messages=messages,
+            max_tokens=max_tokens,
+            temperature=temperature,
+            top_p=top_p,
+        )
+        return response.choices[0].message.content
+
+    @override
+    def valid_models(self) -> list[str]:
+        return CONFIG.get('ollama', dict()).get('valid-models', list())